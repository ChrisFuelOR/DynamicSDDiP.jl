--- conflicted
+++ resolved
@@ -363,56 +363,8 @@
 
     end
 
-<<<<<<< HEAD
-    # SET-UP PARAMETERS
-    ############################################################################
-    # appliedSolvers = NCNBD.AppliedSolvers(GAMS.Optimizer, GAMS.Optimizer, GAMS.Optimizer, GAMS.Optimizer)
-    appliedSolvers = NCNBD.AppliedSolvers("Gurobi", "Gurobi", "Baron", "Baron")
-
-    epsilon_outerLoop = 1e-3
-    epsilon_innerLoop = 1e-4
-
-    binaryPrecision = Dict{Symbol, Float64}()
-
-    for (name, state_comp) in model.nodes[1].ext[:lin_states]
-        ub = JuMP.upper_bound(state_comp.out)
-
-        string_name = string(name)
-        if occursin("gen", string_name)
-            binaryPrecision[name] = 1/7 * ub
-        else
-            binaryPrecision[name] = 1
-        end
-    end
-
-    plaPrecision = [40, 64] # apart from one generator always 1/5 of pmax
-    sigma = [0.0, 10.0]
-    sigma_factor = 5
-
-    infiltrate_state = :inner
-    # alternatives: :none, :all, :outer, :sigma, :inner, :lagrange, :bellman
-
-    initialAlgoParameters = NCNBD.InitialAlgoParams(epsilon_outerLoop,
-                            epsilon_innerLoop, binaryPrecision, plaPrecision,
-                            sigma, sigma_factor)
-    algoParameters = NCNBD.AlgoParams(epsilon_outerLoop, epsilon_innerLoop,
-                                      binaryPrecision, sigma, sigma_factor,
-                                      infiltrate_state)
-
-    # SET-UP NONLINEARITIES
-    ############################################################################
-    NCNBD.solve(model, algoParameters, initialAlgoParameters, appliedSolvers,
-                iteration_limit = 15, print_level = 2,
-                time_limit = 7200, stopping_rules = [NCNBD.DeterministicStopping()],
-                log_file = "C:/Users/cg4102/Documents/julia_logs/UC_2_2.log")
-
-    # WRITE LOGS TO FILE
-    ############################################################################
-    NCNBD.write_log_to_csv(model, "uc_results.csv", algoParameters)
-=======
     return model
 end
->>>>>>> abf162bd
 
 end
 
