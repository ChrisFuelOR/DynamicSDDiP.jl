--- conflicted
+++ resolved
@@ -68,13 +68,10 @@
             normalization_regime = normalization_regime,
             dual_space_regime = dual_space_regime,
             copy_regime = copy_regime,
-<<<<<<< HEAD
-            user_dual_multiplier_bound = 10.0, # 10.0
-            #user_dual_objective_bound = 1e4,
-=======
+
             user_dual_multiplier_bound = user_dual_multiplier_bound,
             user_dual_objective_bound = user_dual_objective_bound,
->>>>>>> 269d30ee
+
         )
     elseif duality_regime_sym == :lag
         duality_regime = DynamicSDDiP.LagrangianDuality(
