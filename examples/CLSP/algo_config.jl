import SDDP
import DynamicSDDiP
import GAMS
import Gurobi
import Infiltrator
using Revise

function algo_config(
    duality_regime_sym::Symbol,
    normalization_regime::DynamicSDDiP.AbstractNormalizationRegime,
    cut_aggregation_regime::DynamicSDDiP.AbstractCutAggregationRegime,
    cut_selection_regime::DynamicSDDiP.AbstractCutSelectionRegime,
    log_file::String,
    time_limit::Int,
    forward_seed::Int,
    )

    # Stopping rules to be used
    #stopping_rules = [SDDP.TimeLimit(time_limit), SDDP.IterationLimit(1000), SDDP.BoundStalling(20,1e-4)]
    #stopping_rules = [SDDP.TimeLimit(time_limit), SDDP.BoundStalling(20,1e-4)]
<<<<<<< HEAD
    stopping_rules = [SDDP.IterationLimit(200)]
=======
    stopping_rules = [SDDP.IterationLimit(50)]
>>>>>>> f828cb7e
    #stopping_rules = [ SDDP.IterationLimit(20), SDDP.BoundStalling(20,1e-4)]

    # Duality / Cut computation configuration
    dual_initialization_regime = DynamicSDDiP.ZeroDuals()
    dual_solution_regime = DynamicSDDiP.LevelBundle()
    dual_bound_regime = DynamicSDDiP.BothBounds()
    dual_status_regime = DynamicSDDiP.Lax()

    dual_choice_regime = DynamicSDDiP.StandardChoice()
    #if isa(normalization_regime, DynamicSDDiP.L∞_Deep)
#        dual_choice_regime = DynamicSDDiP.MinimalNormChoice()
#    end

<<<<<<< HEAD
    #dual_space_regime = DynamicSDDiP.BendersSpanSpaceRestriction(10, :multi_cut)
    dual_space_regime = DynamicSDDiP.NoDualSpaceRestriction()
=======
    dual_space_regime = DynamicSDDiP.BendersSpanSpaceRestriction(20, :multi_cut)
    #dual_space_regime = DynamicSDDiP.NoDualSpaceRestriction()
>>>>>>> f828cb7e
    copy_regime = DynamicSDDiP.ConvexHullCopy()

    if duality_regime_sym == :uni_lag
        if isa(normalization_regime, DynamicSDDiP.Core_Epsilon)
            user_dual_multiplier_bound = nothing
            user_dual_objective_bound = 1e4
        elseif isa(normalization_regime, DynamicSDDiP.Core_In_Out)
            user_dual_multiplier_bound = nothing
            user_dual_objective_bound = 1e4
        elseif isa(normalization_regime, DynamicSDDiP.Core_Midpoint)
            user_dual_multiplier_bound = 10.0
            user_dual_objective_bound = nothing
        elseif isa(normalization_regime, DynamicSDDiP.Core_Relint)
            user_dual_multiplier_bound = 10.0
            user_dual_objective_bound = nothing
        else
            user_dual_multiplier_bound = nothing
            user_dual_objective_bound = nothing
        end

        duality_regime = DynamicSDDiP.UnifiedLagrangianDuality(
            atol = 1e-4,
            rtol = 1e-4,
            iteration_limit = 1000,
            dual_initialization_regime = dual_initialization_regime,
            dual_bound_regime = dual_bound_regime,
            dual_solution_regime = dual_solution_regime,
            dual_choice_regime = dual_choice_regime,
            dual_status_regime = dual_status_regime,
            normalization_regime = normalization_regime,
            dual_space_regime = dual_space_regime,
            copy_regime = copy_regime,
            user_dual_multiplier_bound = user_dual_multiplier_bound,
            user_dual_objective_bound = user_dual_objective_bound,
        )
    elseif duality_regime_sym == :lag
        duality_regime = DynamicSDDiP.LagrangianDuality(
            atol = 1e-4,
            rtol = 1e-4,
            iteration_limit = 1000,
            dual_initialization_regime = dual_initialization_regime,
            dual_bound_regime = dual_bound_regime,
            dual_solution_regime = dual_solution_regime,
            dual_choice_regime = dual_choice_regime,
            dual_status_regime = dual_status_regime,
            copy_regime = copy_regime,
        )
    elseif duality_regime_sym == :SB
        duality_regime = DynamicSDDiP.StrengthenedDuality()
    elseif duality_regime_sym == :B
        duality_regime = DynamicSDDiP.LinearDuality()
    end

    # State approximation and cut projection configuration
    state_approximation_regime = DynamicSDDiP.NoStateApproximation()

    # Cut generation regimes
    cut_generation_regime_2 = DynamicSDDiP.CutGenerationRegime(
        state_approximation_regime = state_approximation_regime,
        duality_regime = duality_regime,
        #cut_away_approach = false,
        #iteration_to_start = 21,
        #iteration_to_stop = 30,
    )

    cut_generation_regime_1 = DynamicSDDiP.CutGenerationRegime(
         state_approximation_regime = state_approximation_regime,
         duality_regime = DynamicSDDiP.StrengthenedDuality(),
    #     #iteration_to_start = 1,
    #     #cut_away_approach = false,
    )

    cut_generation_regimes = [cut_generation_regime_2]

    # Regularization configuration
    regularization_regime = DynamicSDDiP.NoRegularization()

    # Cut aggregation regime
    cut_type = SDDP.SINGLE_CUT
    if isa(cut_aggregation_regime, DynamicSDDiP.MultiCutRegime)
        cut_type = SDDP.MULTI_CUT
    end

    # Simulation regime
    #simulation_regime = DynamicSDDiP.Simulation(sampling_scheme=DynamicSDDiP.OutOfSampleMonteCarlo(number_of_realizations=10,simulation_seed=232323),number_of_replications=1000)
    simulation_regime = DynamicSDDiP.Simulation(sampling_scheme=DynamicSDDiP.InSampleMonteCarlo(),number_of_replications=1000)
    #simulation_regime = DynamicSDDiP.NoSimulation()

    # Suppress solver output
    silent = true

    # Infiltration for debugging
    infiltrate_state = :none

    # Solver approach
    solver_approach = DynamicSDDiP.Direct_Solver()

    # Define solvers to be used
    applied_solvers = DynamicSDDiP.AppliedSolvers()

    #K_dict = Dict{Symbol, Int64}()
    K = 10

    # Definition of algo_params
    algo_params = DynamicSDDiP.AlgoParams(
        stopping_rules = stopping_rules,
        regularization_regime = regularization_regime,
        cut_aggregation_regime = cut_aggregation_regime,
        cut_selection_regime = cut_selection_regime,
        cut_generation_regimes = cut_generation_regimes,
        simulation_regime = simulation_regime,
        late_binarization_regime = DynamicSDDiP.NoLateBinarization(),
        #late_binarization_regime = DynamicSDDiP.LateBinarization(K, 11),
        cut_type = cut_type,
        log_file = log_file,
        silent = silent,
        infiltrate_state = infiltrate_state,
        solver_approach = solver_approach,
        numerical_focus = false,
        run_numerical_stability_report = false,
        seed = forward_seed,
        run_description = ""
    )

    # Return algo_params and applied_solvers
    return(algo_params = algo_params, applied_solvers = applied_solvers)
end<|MERGE_RESOLUTION|>--- conflicted
+++ resolved
@@ -18,11 +18,8 @@
     # Stopping rules to be used
     #stopping_rules = [SDDP.TimeLimit(time_limit), SDDP.IterationLimit(1000), SDDP.BoundStalling(20,1e-4)]
     #stopping_rules = [SDDP.TimeLimit(time_limit), SDDP.BoundStalling(20,1e-4)]
-<<<<<<< HEAD
-    stopping_rules = [SDDP.IterationLimit(200)]
-=======
+
     stopping_rules = [SDDP.IterationLimit(50)]
->>>>>>> f828cb7e
     #stopping_rules = [ SDDP.IterationLimit(20), SDDP.BoundStalling(20,1e-4)]
 
     # Duality / Cut computation configuration
@@ -36,13 +33,9 @@
 #        dual_choice_regime = DynamicSDDiP.MinimalNormChoice()
 #    end
 
-<<<<<<< HEAD
-    #dual_space_regime = DynamicSDDiP.BendersSpanSpaceRestriction(10, :multi_cut)
-    dual_space_regime = DynamicSDDiP.NoDualSpaceRestriction()
-=======
+
     dual_space_regime = DynamicSDDiP.BendersSpanSpaceRestriction(20, :multi_cut)
     #dual_space_regime = DynamicSDDiP.NoDualSpaceRestriction()
->>>>>>> f828cb7e
     copy_regime = DynamicSDDiP.ConvexHullCopy()
 
     if duality_regime_sym == :uni_lag
