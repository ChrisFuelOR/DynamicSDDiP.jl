import SDDP
import DynamicSDDiP
import GAMS
import Gurobi
import Infiltrator
using Revise

function algo_config(
    duality_regime_sym::Symbol,
    normalization_regime::DynamicSDDiP.AbstractNormalizationRegime,
    cut_aggregation_regime::DynamicSDDiP.AbstractCutAggregationRegime,
    cut_selection_regime::DynamicSDDiP.AbstractCutSelectionRegime,
    log_file::String,
    time_limit::Int,
    forward_seed::Int,
    )

    # Stopping rules to be used
    #stopping_rules = [SDDP.TimeLimit(time_limit), SDDP.IterationLimit(1000), SDDP.BoundStalling(20,1e-4)]
<<<<<<< HEAD
    stopping_rules = [SDDP.TimeLimit(time_limit), SDDP.BoundStalling(20,1e-4)]
    #stopping_rules = [SDDP.IterationLimit(10)]
=======
    #stopping_rules = [SDDP.TimeLimit(time_limit), SDDP.BoundStalling(20,1e-4)]

    stopping_rules = [SDDP.IterationLimit(50)]
>>>>>>> b43fffa9
    #stopping_rules = [ SDDP.IterationLimit(20), SDDP.BoundStalling(20,1e-4)]

    # Duality / Cut computation configuration
    dual_initialization_regime = DynamicSDDiP.ZeroDuals()
    dual_solution_regime = DynamicSDDiP.LevelBundle()
    dual_bound_regime = DynamicSDDiP.BothBounds()
    dual_status_regime = DynamicSDDiP.Lax()

    dual_choice_regime = DynamicSDDiP.StandardChoice()
    #if isa(normalization_regime, DynamicSDDiP.L∞_Deep)
#        dual_choice_regime = DynamicSDDiP.MinimalNormChoice()
#    end


    dual_space_regime = DynamicSDDiP.BendersSpanSpaceRestriction(20, :multi_cut)
    #dual_space_regime = DynamicSDDiP.NoDualSpaceRestriction()
    copy_regime = DynamicSDDiP.ConvexHullCopy()

    if duality_regime_sym == :uni_lag
        if isa(normalization_regime, DynamicSDDiP.Core_Epsilon)
            user_dual_multiplier_bound = nothing
            user_dual_objective_bound = 1e4
        elseif isa(normalization_regime, DynamicSDDiP.Core_In_Out)
            user_dual_multiplier_bound = nothing
            user_dual_objective_bound = 1e4
        elseif isa(normalization_regime, DynamicSDDiP.Core_Midpoint)
            user_dual_multiplier_bound = 10.0
            user_dual_objective_bound = nothing
        elseif isa(normalization_regime, DynamicSDDiP.Core_Relint)
            user_dual_multiplier_bound = 10.0
            user_dual_objective_bound = nothing
        else
            user_dual_multiplier_bound = nothing
            user_dual_objective_bound = nothing
        end

        duality_regime = DynamicSDDiP.UnifiedLagrangianDuality(
            atol = 1e-4,
            rtol = 1e-4,
            iteration_limit = 1000,
            dual_initialization_regime = dual_initialization_regime,
            dual_bound_regime = dual_bound_regime,
            dual_solution_regime = dual_solution_regime,
            dual_choice_regime = dual_choice_regime,
            dual_status_regime = dual_status_regime,
            normalization_regime = normalization_regime,
            dual_space_regime = dual_space_regime,
            copy_regime = copy_regime,

            user_dual_multiplier_bound = user_dual_multiplier_bound,
            user_dual_objective_bound = user_dual_objective_bound,

        )
    elseif duality_regime_sym == :lag
        duality_regime = DynamicSDDiP.LagrangianDuality(
            atol = 1e-4,
            rtol = 1e-4,
            iteration_limit = 1000,
            dual_initialization_regime = dual_initialization_regime,
            dual_bound_regime = dual_bound_regime,
            dual_solution_regime = dual_solution_regime,
            dual_choice_regime = dual_choice_regime,
            dual_status_regime = dual_status_regime,
            copy_regime = copy_regime,
        )
    elseif duality_regime_sym == :SB
        duality_regime = DynamicSDDiP.StrengthenedDuality()
    elseif duality_regime_sym == :B
        duality_regime = DynamicSDDiP.LinearDuality()
    end

    # State approximation and cut projection configuration
    state_approximation_regime = DynamicSDDiP.NoStateApproximation()

    # Cut generation regimes
    cut_generation_regime_2 = DynamicSDDiP.CutGenerationRegime(
        state_approximation_regime = state_approximation_regime,
        duality_regime = duality_regime,
        #cut_away_approach = false,
        #iteration_to_start = 21,
        #iteration_to_stop = 30,
    )

    cut_generation_regime_1 = DynamicSDDiP.CutGenerationRegime(
         state_approximation_regime = state_approximation_regime,
         duality_regime = DynamicSDDiP.StrengthenedDuality(),
    #     #iteration_to_start = 1,
    #     #cut_away_approach = false,
    )

    cut_generation_regimes = [cut_generation_regime_1, cut_generation_regime_2]

    # Regularization configuration
    regularization_regime = DynamicSDDiP.NoRegularization()

    # Cut aggregation regime
    cut_type = SDDP.SINGLE_CUT
    if isa(cut_aggregation_regime, DynamicSDDiP.MultiCutRegime)
        cut_type = SDDP.MULTI_CUT
    end

    # Simulation regime
    #simulation_regime = DynamicSDDiP.Simulation(sampling_scheme=DynamicSDDiP.OutOfSampleMonteCarlo(number_of_realizations=10,simulation_seed=232323),number_of_replications=1000)
    simulation_regime = DynamicSDDiP.Simulation(sampling_scheme=DynamicSDDiP.InSampleMonteCarlo(),number_of_replications=1000)
    #simulation_regime = DynamicSDDiP.NoSimulation()

    # Suppress solver output
    silent = true

    # Infiltration for debugging
    infiltrate_state = :none

    # Solver approach
    solver_approach = DynamicSDDiP.Direct_Solver()

    # Define solvers to be used
    applied_solvers = DynamicSDDiP.AppliedSolvers()

    #K_dict = Dict{Symbol, Int64}()
    K = 10

    # Definition of algo_params
    algo_params = DynamicSDDiP.AlgoParams(
        stopping_rules = stopping_rules,
        regularization_regime = regularization_regime,
        cut_aggregation_regime = cut_aggregation_regime,
        cut_selection_regime = cut_selection_regime,
        cut_generation_regimes = cut_generation_regimes,
        simulation_regime = simulation_regime,
        #late_binarization_regime = DynamicSDDiP.NoLateBinarization(),
        late_binarization_regime = DynamicSDDiP.LateBinarization(K, 41),
        cut_type = cut_type,
        log_file = log_file,
        silent = silent,
        infiltrate_state = infiltrate_state,
        solver_approach = solver_approach,
        numerical_focus = false,
        run_numerical_stability_report = false,
        seed = forward_seed,
        run_description = ""
    )

    # Return algo_params and applied_solvers
    return(algo_params = algo_params, applied_solvers = applied_solvers)
end<|MERGE_RESOLUTION|>--- conflicted
+++ resolved
@@ -17,14 +17,9 @@
 
     # Stopping rules to be used
     #stopping_rules = [SDDP.TimeLimit(time_limit), SDDP.IterationLimit(1000), SDDP.BoundStalling(20,1e-4)]
-<<<<<<< HEAD
-    stopping_rules = [SDDP.TimeLimit(time_limit), SDDP.BoundStalling(20,1e-4)]
-    #stopping_rules = [SDDP.IterationLimit(10)]
-=======
     #stopping_rules = [SDDP.TimeLimit(time_limit), SDDP.BoundStalling(20,1e-4)]
+    stopping_rules = [SDDP.IterationLimit(50)]
 
-    stopping_rules = [SDDP.IterationLimit(50)]
->>>>>>> b43fffa9
     #stopping_rules = [ SDDP.IterationLimit(20), SDDP.BoundStalling(20,1e-4)]
 
     # Duality / Cut computation configuration
