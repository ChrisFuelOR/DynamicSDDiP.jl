--- conflicted
+++ resolved
@@ -34,11 +34,7 @@
 #    end
 
 
-<<<<<<< HEAD
-    dual_space_regime = DynamicSDDiP.BendersSpanSpaceRestriction(10, :multi_cut)
-=======
     dual_space_regime = DynamicSDDiP.BendersSpanSpaceRestriction(20, :multi_cut)
->>>>>>> 114a734c
     #dual_space_regime = DynamicSDDiP.NoDualSpaceRestriction()
     copy_regime = DynamicSDDiP.ConvexHullCopy()
 
