--- conflicted
+++ resolved
@@ -31,13 +31,8 @@
         dual_choice_regime = DynamicSDDiP.MinimalNormChoice()
     end
 
-<<<<<<< HEAD
-    #dual_space_regime = DynamicSDDiP.BendersSpanSpaceRestriction(20, :multi_cut)
-    dual_space_regime = DynamicSDDiP.NoDualSpaceRestriction()
-=======
     dual_space_regime = DynamicSDDiP.BendersSpanSpaceRestriction(10, :multi_cut)
     #dual_space_regime = DynamicSDDiP.NoDualSpaceRestriction()
->>>>>>> 81ada6b0
     copy_regime = DynamicSDDiP.ConvexHullCopy()
 
     if duality_regime_sym == :uni_lag
