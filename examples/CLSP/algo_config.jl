import SDDP
import DynamicSDDiP
import GAMS
import Gurobi
import Infiltrator
using Revise

function algo_config(
    duality_regime_sym::Symbol,
    normalization_regime::DynamicSDDiP.AbstractNormalizationRegime,
    cut_aggregation_regime::DynamicSDDiP.AbstractCutAggregationRegime,
    cut_selection_regime::DynamicSDDiP.AbstractCutSelectionRegime,
    log_file::String,
    time_limit::Int,
    forward_seed::Int,
    )

    # Stopping rules to be used
    #stopping_rules = [SDDP.TimeLimit(time_limit), SDDP.IterationLimit(1000), SDDP.BoundStalling(20,1e-4)]
    stopping_rules = [SDDP.TimeLimit(time_limit), SDDP.BoundStalling(20,1e-4)]
    #stopping_rules = [ SDDP.IterationLimit(20), SDDP.BoundStalling(20,1e-4)]

    # Duality / Cut computation configuration
    dual_initialization_regime = DynamicSDDiP.ZeroDuals()
    dual_solution_regime = DynamicSDDiP.LevelBundle()
    dual_bound_regime = DynamicSDDiP.BothBounds()
    dual_status_regime = DynamicSDDiP.Lax()

    dual_choice_regime = DynamicSDDiP.StandardChoice()
    if isa(normalization_regime, DynamicSDDiP.L∞_Deep)
        dual_choice_regime = DynamicSDDiP.MinimalNormChoice()
    end

    #dual_space_regime = DynamicSDDiP.BendersSpanSpaceRestriction(20, :multi_cut)
    dual_space_regime = DynamicSDDiP.NoDualSpaceRestriction()
    copy_regime = DynamicSDDiP.ConvexHullCopy()

    if duality_regime_sym == :uni_lag
        if isa(cut_aggregation_regime, DynamicSDDiP.Core_Epsilon)
            user_dual_multiplier_bound = nothing
            user_dual_objective_bound = 1e4
        elseif isa(cut_aggregation_regime, DynamicSDDiP.Core_In_Out)
            user_dual_multiplier_bound = nothing
            user_dual_objective_bound = 1e4
        elseif isa(cut_aggregation_regime, DynamicSDDiP.Core_Midpoint)
            user_dual_multiplier_bound = 10.0
            user_dual_objective_bound = nothing
        elseif isa(cut_aggregation_regime, DynamicSDDiP.Core_Relint)
            user_dual_multiplier_bound = 10.0
            user_dual_objective_bound = nothing
        else
            user_dual_multiplier_bound = nothing
            user_dual_objective_bound = nothing
        end

        duality_regime = DynamicSDDiP.UnifiedLagrangianDuality(
            atol = 1e-4,
            rtol = 1e-4,
            iteration_limit = 1000,
            dual_initialization_regime = dual_initialization_regime,
            dual_bound_regime = dual_bound_regime,
            dual_solution_regime = dual_solution_regime,
            dual_choice_regime = dual_choice_regime,
            dual_status_regime = dual_status_regime,
            normalization_regime = normalization_regime,
            dual_space_regime = dual_space_regime,
            copy_regime = copy_regime,
<<<<<<< HEAD
            user_dual_multiplier_bound = 10.0, # 10.0
            #user_dual_objective_bound = 1e4,
=======
            user_dual_multiplier_bound = user_dual_multiplier_bound,
            user_dual_objective_bound = user_dual_objective_bound,
>>>>>>> b5f60153
        )
    elseif duality_regime_sym == :lag
        duality_regime = DynamicSDDiP.LagrangianDuality(
            atol = 1e-4,
            rtol = 1e-4,
            iteration_limit = 1000,
            dual_initialization_regime = dual_initialization_regime,
            dual_bound_regime = dual_bound_regime,
            dual_solution_regime = dual_solution_regime,
            dual_choice_regime = dual_choice_regime,
            dual_status_regime = dual_status_regime,
            copy_regime = copy_regime,
        )
    elseif duality_regime_sym == :SB
        duality_regime = DynamicSDDiP.StrengthenedDuality()
    elseif duality_regime_sym == :B
        duality_regime = DynamicSDDiP.LinearDuality()
    end

    # State approximation and cut projection configuration
    state_approximation_regime = DynamicSDDiP.NoStateApproximation()

    # Cut generation regimes
    cut_generation_regime_2 = DynamicSDDiP.CutGenerationRegime(
        state_approximation_regime = state_approximation_regime,
        duality_regime = duality_regime,
        #cut_away_approach = false,
        #iteration_to_start = 21,
        #iteration_to_stop = 21,
    )

    cut_generation_regime_1 = DynamicSDDiP.CutGenerationRegime(
        state_approximation_regime = state_approximation_regime,
        duality_regime = DynamicSDDiP.StrengthenedDuality(),
    )

    cut_generation_regimes = [cut_generation_regime_2]

    # Regularization configuration
    regularization_regime = DynamicSDDiP.NoRegularization()

    # Cut aggregation regime
    cut_type = SDDP.SINGLE_CUT
    if isa(cut_aggregation_regime, DynamicSDDiP.MultiCutRegime)
        cut_type = SDDP.MULTI_CUT
    end

    # Simulation regime
    #simulation_regime = DynamicSDDiP.Simulation(sampling_scheme=DynamicSDDiP.OutOfSampleMonteCarlo(number_of_realizations=10,simulation_seed=232323),number_of_replications=1000)
    simulation_regime = DynamicSDDiP.Simulation(sampling_scheme=DynamicSDDiP.InSampleMonteCarlo(),number_of_replications=1000)
    #simulation_regime = DynamicSDDiP.NoSimulation()

    # Suppress solver output
    silent = true

    # Infiltration for debugging
    infiltrate_state = :none

    # Solver approach
    solver_approach = DynamicSDDiP.Direct_Solver()

    # Define solvers to be used
    applied_solvers = DynamicSDDiP.AppliedSolvers(
        LP = "Gurobi",
        MILP = "Gurobi",
        MIQCP = "Gurobi",
        MINLP = "Gurobi",
        NLP = "Gurobi",
        Lagrange = "Gurobi",
    )

    #K_dict = Dict{Symbol, Int64}()
    K = 10

    # Definition of algo_params
    algo_params = DynamicSDDiP.AlgoParams(
        stopping_rules = stopping_rules,
        regularization_regime = regularization_regime,
        cut_aggregation_regime = cut_aggregation_regime,
        cut_selection_regime = cut_selection_regime,
        cut_generation_regimes = cut_generation_regimes,
        simulation_regime = simulation_regime,
        late_binarization_regime = DynamicSDDiP.LateBinarization(K, 21),
        cut_type = cut_type,
        log_file = log_file,
        silent = silent,
        infiltrate_state = infiltrate_state,
        solver_approach = solver_approach,
        numerical_focus = false,
        run_numerical_stability_report = false,
        seed = forward_seed,
        run_description = ""
    )

    # Return algo_params and applied_solvers
    return(algo_params = algo_params, applied_solvers = applied_solvers)
end<|MERGE_RESOLUTION|>--- conflicted
+++ resolved
@@ -65,13 +65,8 @@
             normalization_regime = normalization_regime,
             dual_space_regime = dual_space_regime,
             copy_regime = copy_regime,
-<<<<<<< HEAD
-            user_dual_multiplier_bound = 10.0, # 10.0
-            #user_dual_objective_bound = 1e4,
-=======
             user_dual_multiplier_bound = user_dual_multiplier_bound,
             user_dual_objective_bound = user_dual_objective_bound,
->>>>>>> b5f60153
         )
     elseif duality_regime_sym == :lag
         duality_regime = DynamicSDDiP.LagrangianDuality(
