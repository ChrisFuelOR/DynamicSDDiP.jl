--- conflicted
+++ resolved
@@ -249,9 +249,6 @@
         # Set optimizer to MILP optimizer
         linearizedSubproblem = node.ext[:linSubproblem]
 
-<<<<<<< HEAD
-        set_optimizer(linearizedSubproblem, optimizer_with_attributes(GAMS.Optimizer, "Solver"=>appliedSolvers.MILP, "optcr"=>0.0))
-=======
         if appliedSolvers.MILP == "CPLEX"
             set_optimizer(linearizedSubproblem, optimizer_with_attributes(GAMS.Optimizer, "Solver"=>appliedSolvers.MILP, "optcr"=>0.0, "numericalemphasis"=>0))
         elseif appliedSolvers.MILP == "Gurobi"
@@ -259,7 +256,6 @@
         else
             set_optimizer(linearizedSubproblem, optimizer_with_attributes(GAMS.Optimizer, "Solver"=>appliedSolvers.MILP, "optcr"=>0.0))
         end
->>>>>>> a071cf85
 
         # SUBPROBLEM SOLUTION
         ############################################################################
