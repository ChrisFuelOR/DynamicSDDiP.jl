--- conflicted
+++ resolved
@@ -24,9 +24,7 @@
 TimerOutputs = "a759f4b9-e2f1-59dc-863e-4aeb61b1ea8f"
 
 [compat]
-<<<<<<< HEAD
 JuMP = "0.21"
-=======
 Delaunay = "1"
 Distances = "0.10"
 TimerOutputs = "0.5"
@@ -36,7 +34,6 @@
 Infiltrator = "1"
 Reduce = "1"
 PiecewiseLinearOpt = "0.3"
->>>>>>> 0db17bb6
 julia = "1"
 
 [extras]
