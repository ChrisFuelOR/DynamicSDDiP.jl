name = "NCNBD"
uuid = "76100c40-129e-4398-bc8a-8d92901b12c9"
authors = ["Christian Fuellner"]
version = "0.1.0"

[deps]
BenchmarkTools = "6e4b80f9-dd63-53aa-95a3-0cdb28fa8baf"
Dates = "ade2ca70-3891-5945-98fb-dc099432e06a"
Debugger = "31a5f54b-26ea-5ae9-a837-f05ce5417438"
Delaunay = "07eb4e4e-0c6d-46ef-bc4e-83d5e5d860a9"
Distances = "b4f34e82-e78d-54a5-968a-f98e89d6e8f7"
GAMS = "1ca51c6a-1b4d-4546-9ae1-53e0a243ab12"
Gurobi = "2e9cd046-0924-5485-92f1-d5272153d98b"
Infiltrator = "5903a43b-9cc3-4c30-8d17-598619ec4e9b"
JuMP = "4076af6c-e467-56ae-b986-b466b2749572"
LinearAlgebra = "37e2e46d-f89d-539d-b4ee-838fcccc9c8e"
MathOptInterface = "b8f27783-ece8-5eb3-8dc8-9495eed66fee"
PiecewiseLinearOpt = "0f51c51e-adfa-5141-8a04-d40246b8977c"
Printf = "de0858da-6303-5e67-8744-51eddeeeb8d7"
Reduce = "93e0c654-6965-5f22-aba9-9c1ae6b3c259"
Reexport = "189a3867-3050-52da-a836-e630ba90ab69"
Revise = "295af30f-e4ad-537b-8983-00126c2a3abe"
SDDP = "f4570300-c277-11e8-125c-4912f86ce65d"
TimerOutputs = "a759f4b9-e2f1-59dc-863e-4aeb61b1ea8f"

[compat]
<<<<<<< HEAD
Delaunay = "1"
=======
Distances = "0.10"
TimerOutputs = "0.5"
BenchmarkTools = "1"
Gurobi = "0.9"
Reexport = "1"
Infiltrator = "1"
Reduce = "1"
PiecewiseLinearOpt = "0.3"
>>>>>>> 8f305806
julia = "1"

[extras]
Test = "8dfed614-e22c-5e08-85e1-65c5234f0b40"

[targets]
test = ["Test"]<|MERGE_RESOLUTION|>--- conflicted
+++ resolved
@@ -24,9 +24,7 @@
 TimerOutputs = "a759f4b9-e2f1-59dc-863e-4aeb61b1ea8f"
 
 [compat]
-<<<<<<< HEAD
 Delaunay = "1"
-=======
 Distances = "0.10"
 TimerOutputs = "0.5"
 BenchmarkTools = "1"
@@ -35,7 +33,6 @@
 Infiltrator = "1"
 Reduce = "1"
 PiecewiseLinearOpt = "0.3"
->>>>>>> 8f305806
 julia = "1"
 
 [extras]
