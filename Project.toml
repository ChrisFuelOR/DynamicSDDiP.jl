--- conflicted
+++ resolved
@@ -24,15 +24,12 @@
 TimerOutputs = "a759f4b9-e2f1-59dc-863e-4aeb61b1ea8f"
 
 [compat]
-<<<<<<< HEAD
 BenchmarkTools = "1"
-=======
 Gurobi = "0.9"
 Reexport = "1"
 Infiltrator = "1"
 Reduce = "1"
 PiecewiseLinearOpt = "0.3"
->>>>>>> 0e601e32
 julia = "1"
 
 [extras]
