--- conflicted
+++ resolved
@@ -24,11 +24,8 @@
 TimerOutputs = "a759f4b9-e2f1-59dc-863e-4aeb61b1ea8f"
 
 [compat]
-<<<<<<< HEAD
 Infiltrator = "1"
-=======
 Reduce = "1"
->>>>>>> 32d70129
 PiecewiseLinearOpt = "0.3"
 julia = "1"
 
