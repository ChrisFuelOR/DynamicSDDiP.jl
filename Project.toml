name = "NCNBD"
uuid = "76100c40-129e-4398-bc8a-8d92901b12c9"
authors = ["Christian Fuellner"]
version = "0.1.0"

[deps]
BenchmarkTools = "6e4b80f9-dd63-53aa-95a3-0cdb28fa8baf"
Dates = "ade2ca70-3891-5945-98fb-dc099432e06a"
Debugger = "31a5f54b-26ea-5ae9-a837-f05ce5417438"
Delaunay = "07eb4e4e-0c6d-46ef-bc4e-83d5e5d860a9"
Distances = "b4f34e82-e78d-54a5-968a-f98e89d6e8f7"
GAMS = "1ca51c6a-1b4d-4546-9ae1-53e0a243ab12"
Gurobi = "2e9cd046-0924-5485-92f1-d5272153d98b"
Infiltrator = "5903a43b-9cc3-4c30-8d17-598619ec4e9b"
JuMP = "4076af6c-e467-56ae-b986-b466b2749572"
LinearAlgebra = "37e2e46d-f89d-539d-b4ee-838fcccc9c8e"
MathOptInterface = "b8f27783-ece8-5eb3-8dc8-9495eed66fee"
PiecewiseLinearOpt = "0f51c51e-adfa-5141-8a04-d40246b8977c"
Printf = "de0858da-6303-5e67-8744-51eddeeeb8d7"
Reduce = "93e0c654-6965-5f22-aba9-9c1ae6b3c259"
Reexport = "189a3867-3050-52da-a836-e630ba90ab69"
Revise = "295af30f-e4ad-537b-8983-00126c2a3abe"
SDDP = "f4570300-c277-11e8-125c-4912f86ce65d"
TimerOutputs = "a759f4b9-e2f1-59dc-863e-4aeb61b1ea8f"

[compat]
<<<<<<< HEAD
SDDP = "0.4"
=======
GAMS = "0.2"
Revise = "3"
JuMP = "0.21"
Delaunay = "1"
Distances = "0.10"
TimerOutputs = "0.5"
BenchmarkTools = "1"
Gurobi = "0.9"
Reexport = "1"
Infiltrator = "1"
Reduce = "1"
PiecewiseLinearOpt = "0.3"
>>>>>>> f17c73eb
julia = "1"

[extras]
Test = "8dfed614-e22c-5e08-85e1-65c5234f0b40"

[targets]
test = ["Test"]<|MERGE_RESOLUTION|>--- conflicted
+++ resolved
@@ -24,9 +24,7 @@
 TimerOutputs = "a759f4b9-e2f1-59dc-863e-4aeb61b1ea8f"
 
 [compat]
-<<<<<<< HEAD
 SDDP = "0.4"
-=======
 GAMS = "0.2"
 Revise = "3"
 JuMP = "0.21"
@@ -39,7 +37,6 @@
 Infiltrator = "1"
 Reduce = "1"
 PiecewiseLinearOpt = "0.3"
->>>>>>> f17c73eb
 julia = "1"
 
 [extras]
